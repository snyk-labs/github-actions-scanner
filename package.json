{
  "name": "github-actions-analyzer",
  "version": "1.0.0",
  "description": "",
  "main": "index.mjs",
  "scripts": {
    "test": "node --experimental-vm-modules node_modules/jest/bin/jest.js",
    "start": "node index.mjs"
  },
  "type": "module",
  "keywords": [],
  "author": "",
  "license": "ISC",
  "dependencies": {
    "chalk": "^5.4.1",
    "commander": "^12.1.0",
<<<<<<< HEAD
    "dotenv": "^16.6.1",
=======
    "dotenv": "^16.5.0",
>>>>>>> 2ef8a022
    "gunzip-maybe": "^1.4.2",
    "octokit": "^4.1.4",
    "tar-stream": "^3.1.7",
    "winston": "^3.17.0",
    "yaml": "^2.8.0"
  },
  "devDependencies": {
    "eslint": "^8.56.0",
    "eslint-config-airbnb-base": "^15.0.0",
    "eslint-config-standard": "^17.1.0",
    "jest": "^29.7.0"
  },
  "jest": {
    "transform": {}
  }
}<|MERGE_RESOLUTION|>--- conflicted
+++ resolved
@@ -14,11 +14,7 @@
   "dependencies": {
     "chalk": "^5.4.1",
     "commander": "^12.1.0",
-<<<<<<< HEAD
     "dotenv": "^16.6.1",
-=======
-    "dotenv": "^16.5.0",
->>>>>>> 2ef8a022
     "gunzip-maybe": "^1.4.2",
     "octokit": "^4.1.4",
     "tar-stream": "^3.1.7",
