--- conflicted
+++ resolved
@@ -18,13 +18,8 @@
     "gunzip-maybe": "^1.4.2",
     "octokit": "^4.0.2",
     "tar-stream": "^3.1.7",
-<<<<<<< HEAD
-    "winston": "^3.13.0",
+    "winston": "^3.17.0",
     "yaml": "^2.6.0"
-=======
-    "winston": "^3.17.0",
-    "yaml": "^2.5.1"
->>>>>>> 5bd015e0
   },
   "devDependencies": {
     "eslint": "^8.56.0",
